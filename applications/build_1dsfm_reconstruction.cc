--- conflicted
+++ resolved
@@ -296,12 +296,7 @@
 InitializeReconstructionBuilderFrom1DSFM() {
   const ReconstructionBuilderOptions options =
       SetReconstructionBuilderOptions();
-<<<<<<< HEAD
-  std::unique_ptr<theia::Reconstruction> reconstruction(
-      new theia::Reconstruction);
-=======
   std::unique_ptr<Reconstruction> reconstruction(new Reconstruction);
->>>>>>> 4ba81cce
   std::unique_ptr<theia::ViewGraph> view_graph(new theia::ViewGraph);
   CHECK(Read1DSFM(
       FLAGS_1dsfm_dataset_directory, reconstruction.get(), view_graph.get()))
