// Copyright (C) 2014 The Regents of the University of California (Regents).
// All rights reserved.
//
// Redistribution and use in source and binary forms, with or without
// modification, are permitted provided that the following conditions are
// met:
//
//     * Redistributions of source code must retain the above copyright
//       notice, this list of conditions and the following disclaimer.
//
//     * Redistributions in binary form must reproduce the above
//       copyright notice, this list of conditions and the following
//       disclaimer in the documentation and/or other materials provided
//       with the distribution.
//
//     * Neither the name of The Regents or University of California nor the
//       names of its contributors may be used to endorse or promote products
//       derived from this software without specific prior written permission.
//
// THIS SOFTWARE IS PROVIDED BY THE COPYRIGHT HOLDERS AND CONTRIBUTORS "AS IS"
// AND ANY EXPRESS OR IMPLIED WARRANTIES, INCLUDING, BUT NOT LIMITED TO, THE
// IMPLIED WARRANTIES OF MERCHANTABILITY AND FITNESS FOR A PARTICULAR PURPOSE
// ARE DISCLAIMED. IN NO EVENT SHALL THE COPYRIGHT HOLDERS OR CONTRIBUTORS BE
// LIABLE FOR ANY DIRECT, INDIRECT, INCIDENTAL, SPECIAL, EXEMPLARY, OR
// CONSEQUENTIAL DAMAGES (INCLUDING, BUT NOT LIMITED TO, PROCUREMENT OF
// SUBSTITUTE GOODS OR SERVICES; LOSS OF USE, DATA, OR PROFITS; OR BUSINESS
// INTERRUPTION) HOWEVER CAUSED AND ON ANY THEORY OF LIABILITY, WHETHER IN
// CONTRACT, STRICT LIABILITY, OR TORT (INCLUDING NEGLIGENCE OR OTHERWISE)
// ARISING IN ANY WAY OUT OF THE USE OF THIS SOFTWARE, EVEN IF ADVISED OF THE
// POSSIBILITY OF SUCH DAMAGE.
//
// Please contact the author of this library if you have any questions.
// Author: Chris Sweeney (cmsweeney@cs.ucsb.edu)

#include <Eigen/Core>
#include <Eigen/Geometry>
#include <ceres/rotation.h>
#include <unordered_map>
#include <unordered_set>
#include <vector>

#include "theia/math/rotation.h"
#include "theia/math/util.h"
#include "theia/sfm/global_pose_estimation/robust_rotation_estimator.h"
#include "theia/sfm/transformation/align_rotations.h"
#include "theia/sfm/types.h"
#include "theia/util/map_util.h"
#include "theia/util/random.h"
#include "gtest/gtest.h"

namespace theia {

using Eigen::Vector3d;

namespace {

RandomNumberGenerator rng(56);

<<<<<<< HEAD
// Computes R_ij = R_j * R_i^t.
Vector3d RelativeRotationFromTwoRotations(const Vector3d& rotation1,
                                          const Vector3d& rotation2,
                                          const double noise) {
  const Eigen::Matrix3d noisy_rotation =
      Eigen::AngleAxisd(DegToRad(noise), rng.RandVector3d().normalized())
          .toRotationMatrix();

  Eigen::Matrix3d rotation_matrix1, rotation_matrix2;
  ceres::AngleAxisToRotationMatrix(rotation1.data(), rotation_matrix1.data());
  ceres::AngleAxisToRotationMatrix(rotation2.data(), rotation_matrix2.data());

  const Eigen::AngleAxisd relative_rotation(
      noisy_rotation * rotation_matrix2 * rotation_matrix1.transpose());
  return relative_rotation.angle() * relative_rotation.axis();
}

// return R_j = R_ij * R_i.
Vector3d ApplyRelativeRotation(const Vector3d& rotation1,
                               const Vector3d& relative_rotation) {
  Vector3d rotation2;
  Eigen::Matrix3d rotation1_matrix, relative_rotation_matrix;
  ceres::AngleAxisToRotationMatrix(
      rotation1.data(), ceres::ColumnMajorAdapter3x3(rotation1_matrix.data()));
  ceres::AngleAxisToRotationMatrix(
      relative_rotation.data(),
      ceres::ColumnMajorAdapter3x3(relative_rotation_matrix.data()));

  const Eigen::Matrix3d rotation2_matrix =
      relative_rotation_matrix * rotation1_matrix;
  ceres::RotationMatrixToAngleAxis(
      ceres::ColumnMajorAdapter3x3(rotation2_matrix.data()), rotation2.data());
  return rotation2;
}

// Aligns rotations to the ground truth rotations via a similarity
// transformation.
void AlignOrientations(const std::unordered_map<ViewId, Vector3d>& gt_rotations,
                       std::unordered_map<ViewId, Vector3d>* rotations) {
  // Collect all rotations into a vector.
  std::vector<Vector3d> gt_rot, rot;
  std::unordered_map<int, int> index_to_view_id;
  int current_index = 0;
  for (const auto& gt_rotation : gt_rotations) {
    gt_rot.emplace_back(gt_rotation.second);
    rot.emplace_back(FindOrDie(*rotations, gt_rotation.first));

    index_to_view_id[current_index] = gt_rotation.first;
    ++current_index;
  }

  AlignRotations(gt_rot, &rot);

  for (size_t i = 0; i < rot.size(); i++) {
    const ViewId view_id = FindOrDie(index_to_view_id, i);
    (*rotations)[view_id] = rot[i];
  }
}

=======
>>>>>>> e82e32bb
}  // namespace

class EstimateRotationsRobustTest : public ::testing::Test {
 public:
  void TestRobustRotationEstimator(const int num_views,
                                   const int num_view_pairs,
                                   const double rotation_noise,
                                   const double rotation_tolerance_degrees,
                                   const int nr_fix_views = 1) {
    // Set up the camera.
    CreateGTOrientations(num_views);
    GetRelativeRotations(num_view_pairs, rotation_noise);

    // Estimate the rotations.
    RobustRotationEstimator::Options options;
    RobustRotationEstimator rotation_estimator(options);

    // Set the initial rotation estimations.
    std::unordered_map<ViewId, Vector3d> estimated_rotations;
    InitializeRotationsFromSpanningTree(&estimated_rotations);
    std::set<ViewId> fixed_views;
    for (int i=0; i < nr_fix_views; ++i) {
        fixed_views.insert(i);
    }
    rotation_estimator.SetFixedGlobalRotations(fixed_views);

    EXPECT_TRUE(rotation_estimator.EstimateRotations(view_pairs_,
                                                     &estimated_rotations));
    EXPECT_EQ(estimated_rotations.size(), orientations_.size());

    // Align the rotations and measure the error.
    AlignOrientations(orientations_, &estimated_rotations);
    for (const auto& rotation : orientations_) {
      const Vector3d& estimated_rotation =
          FindOrDie(estimated_rotations, rotation.first);
      const Vector3d relative_rotation = RelativeRotationFromTwoRotations(
          estimated_rotation, rotation.second, 0.0, rng);
      const double angular_error = RadToDeg(relative_rotation.norm());

      EXPECT_LT(angular_error, rotation_tolerance_degrees)
          << "\ng.t. rotations = " << rotation.second.transpose()
          << "\nestimated rotations = " << estimated_rotation.transpose();
    }
  }

 protected:
  void SetUp() {}

  void CreateGTOrientations(const int num_views) {
    static const double kRotationScale = 0.2;
    // Create random orientations.
    for (int i = 0; i < num_views; i++) {
      orientations_[i] = kRotationScale * rng.RandVector3d();
    }
  }

  void GetRelativeRotations(const size_t num_view_pairs,
                            const double pose_noise) {
    // Create a set of view id pairs that will contain a spanning tree.
    for (size_t i = 1; i < orientations_.size(); i++) {
      const ViewIdPair view_id_pair(i - 1, i);
      view_pairs_[view_id_pair].rotation_2 = RelativeRotationFromTwoRotations(
          FindOrDie(orientations_, view_id_pair.first),
          FindOrDie(orientations_, view_id_pair.second),
          pose_noise,
          rng);
    }

    // Add random edges.
    while (view_pairs_.size() < num_view_pairs) {
      ViewIdPair view_id_pair(rng.RandInt(0, orientations_.size() - 1),
                              rng.RandInt(0, orientations_.size() - 1));
      // Ensure the first id is smaller than the second id.
      if (view_id_pair.first > view_id_pair.second) {
        view_id_pair = ViewIdPair(view_id_pair.second, view_id_pair.first);
      }

      // Do not add the view pair if it already exists.
      if (view_id_pair.first == view_id_pair.second ||
          ContainsKey(view_pairs_, view_id_pair)) {
        continue;
      }

      view_pairs_[view_id_pair].rotation_2 = RelativeRotationFromTwoRotations(
          FindOrDie(orientations_, view_id_pair.first),
          FindOrDie(orientations_, view_id_pair.second),
          pose_noise,
          rng);
    }
  }

  // Initialize the rotations from a spanning tree.
  void InitializeRotationsFromSpanningTree(
      std::unordered_map<ViewId, Vector3d>* initial_orientations) {
    // Set the first view to be at the origin.
    (*initial_orientations)[0] = Vector3d::Zero();
    for (size_t i = 1; i < orientations_.size(); i++) {
      (*initial_orientations)[i] = ApplyRelativeRotation(
          FindOrDie(*initial_orientations, i - 1),
          FindOrDieNoPrint(view_pairs_, ViewIdPair(i - 1, i)).rotation_2);
    }
  }

  std::unordered_map<ViewId, Vector3d> orientations_;
  std::unordered_map<ViewIdPair, TwoViewInfo> view_pairs_;
};

TEST_F(EstimateRotationsRobustTest, SmallTestNoNoise) {
  static const double kTolerance = 1e-8;
  static const int kNumViews = 4;
  static const int kNumViewPairs = 6;
  TestRobustRotationEstimator(kNumViews, kNumViewPairs, 0.0, kTolerance);
}

TEST_F(EstimateRotationsRobustTest, SmallTestWithNoise) {
  static const double kToleranceDegrees = 1.0;
  static const int kNumViews = 4;
  static const int kNumViewPairs = 6;
  static const double kPoseNoiseDegrees = 1.0;
  TestRobustRotationEstimator(
      kNumViews, kNumViewPairs, kPoseNoiseDegrees, kToleranceDegrees);
}

TEST_F(EstimateRotationsRobustTest, LargeTestWithNoise) {
  static const double kToleranceDegrees = 5.0;
  static const int kNumViews = 100;
  static const int kNumViewPairs = 800;
  static const double kPoseNoiseDegrees = 2.0;
  TestRobustRotationEstimator(
      kNumViews, kNumViewPairs, kPoseNoiseDegrees, kToleranceDegrees);
}

TEST_F(EstimateRotationsRobustTest, SmallTestNoNoiseFixedViews) {
  static const double kToleranceDegrees = 5.0;
  static const int kNumViews = 4;
  static const int kNumViewPairs = 6;
  static const double kPoseNoiseDegrees = 2.0;
  static const int kNrFixViews = 2;
  TestRobustRotationEstimator(kNumViews,
                              kNumViewPairs,
                              kPoseNoiseDegrees,
                              kToleranceDegrees,
                              kNrFixViews);
}

TEST_F(EstimateRotationsRobustTest, LargeTestWithNoiseFixedViews) {
  static const double kToleranceDegrees = 5.0;
  static const int kNumViews = 100;
  static const int kNumViewPairs = 800;
  static const double kPoseNoiseDegrees = 2.0;
  static const int kNrFixViews = 5;
  TestRobustRotationEstimator(kNumViews,
                              kNumViewPairs,
                              kPoseNoiseDegrees,
                              kToleranceDegrees,
                              kNrFixViews);
}


}  // namespace theia<|MERGE_RESOLUTION|>--- conflicted
+++ resolved
@@ -56,7 +56,6 @@
 
 RandomNumberGenerator rng(56);
 
-<<<<<<< HEAD
 // Computes R_ij = R_j * R_i^t.
 Vector3d RelativeRotationFromTwoRotations(const Vector3d& rotation1,
                                           const Vector3d& rotation2,
@@ -116,8 +115,6 @@
   }
 }
 
-=======
->>>>>>> e82e32bb
 }  // namespace
 
 class EstimateRotationsRobustTest : public ::testing::Test {
