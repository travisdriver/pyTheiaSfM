// header files
#include "theia/sfm/pose/pose_wrapper.h"

#include "theia/sfm/pose/eight_point_fundamental_matrix.h"
#include "theia/sfm/pose/five_point_focal_length_radial_distortion.h"
#include "theia/sfm/pose/five_point_relative_pose.h"
#include "theia/sfm/pose/four_point_focal_length.h"
#include "theia/sfm/pose/four_point_focal_length_radial_distortion.h"
#include "theia/sfm/pose/four_point_homography.h"
#include "theia/sfm/pose/four_point_relative_pose_partial_rotation.h"
#include "theia/sfm/pose/perspective_three_point.h"
#include "theia/sfm/pose/three_point_relative_pose_partial_rotation.h"
#include "theia/sfm/pose/two_point_pose_partial_rotation.h"

#include "theia/sfm/pose/dls_pnp.h"
#include "theia/sfm/pose/essential_matrix_utils.h"
#include "theia/sfm/pose/fundamental_matrix_util.h"
#include "theia/sfm/pose/position_from_two_rays.h"
#include "theia/sfm/pose/relative_pose_from_two_points_with_known_rotation.h"
#include "theia/sfm/pose/seven_point_fundamental_matrix.h"
#include "theia/sfm/pose/sim_transform_partial_rotation.h"
#include "theia/sfm/types.h"

using Eigen::Map;
using Eigen::Matrix;
using Eigen::Matrix3d;
using Eigen::Quaterniond;
using Eigen::Vector2d;
using Eigen::Vector3d;

namespace theia {

std::tuple<std::vector<Eigen::Matrix<double, 4, 1>>, std::vector<Vector3d>>
DlsPnpWrapper(const std::vector<Vector2d>& feature_positions,
              const std::vector<Vector3d>& world_point) {
  std::vector<Quaterniond> solution_rotation_q;
  std::vector<Vector3d> solution_translation;
  DlsPnp(feature_positions,
         world_point,
         &solution_rotation_q,
         &solution_translation);

  std::vector<Eigen::Matrix<double, 4, 1>> solution_rotation;
  for (int i = 0; i < solution_rotation_q.size(); ++i) {
    Eigen::Matrix<double, 4, 1> tmp;
    tmp(0, 0) = solution_rotation_q[i].w();
    tmp(1, 0) = solution_rotation_q[i].x();
    tmp(2, 0) = solution_rotation_q[i].y();
    tmp(3, 0) = solution_rotation_q[i].z();
    solution_rotation.push_back(tmp);
  }
  return std::make_tuple(solution_rotation, solution_translation);
}

std::tuple<bool, Eigen::Matrix3d> NormalizedEightPointFundamentalMatrixWrapper(
    const std::vector<Vector2d>& image_1_points,
    const std::vector<Vector2d>& image_2_points) {
  Matrix3d fundamental_matrix;
  const bool success = NormalizedEightPointFundamentalMatrix(
      image_1_points, image_2_points, &fundamental_matrix);
  return std::make_tuple(success, fundamental_matrix);
}

std::tuple<Matrix3d, Matrix3d, Vector3d> DecomposeEssentialMatrixWrapper(
    const Eigen::Matrix3d& essential_matrix) {
  Matrix3d rotation1;
  Matrix3d rotation2;
  Vector3d translation;
  DecomposeEssentialMatrix(
      essential_matrix, &rotation1, &rotation2, &translation);
  return std::make_tuple(rotation1, rotation2, translation);
}

Eigen::Matrix3d EssentialMatrixFromTwoProjectionMatricesWrapper(
    const Matrix3x4d& pose1, const Matrix3x4d& pose2) {
  Eigen::Matrix3d essential_matrix;
  EssentialMatrixFromTwoProjectionMatrices(pose1, pose2, &essential_matrix);
  return essential_matrix;
}

std::tuple<int, Matrix3d, Vector3d> GetBestPoseFromEssentialMatrixWrapper(
    const Eigen::Matrix3d& essential_matrix,
    const std::vector<FeatureCorrespondence>& normalized_correspondences) {
  Matrix3d rotation;
  Vector3d position;
  const int num_solutions = GetBestPoseFromEssentialMatrix(
      essential_matrix, normalized_correspondences, &rotation, &position);
  return std::make_tuple(num_solutions, rotation, position);
}

std::tuple<bool,
           std::vector<Matrix<double, 3, 4>>,
           std::vector<std::vector<double>>>
FivePointFocalLengthRadialDistortionWrapper(
    const std::vector<Vector2d>& feature_positions,
    const std::vector<Vector3d>& world_points,
    const int num_radial_distortion_params) {
  std::vector<Matrix<double, 3, 4>> projection_matrices;
  std::vector<std::vector<double>> radial_distortions;
  const bool success =
      FivePointFocalLengthRadialDistortion(feature_positions,
                                           world_points,
                                           num_radial_distortion_params,
                                           &projection_matrices,
                                           &radial_distortions);
  return std::make_tuple(success, projection_matrices, radial_distortions);
}

std::tuple<bool, std::vector<Matrix3d>> FivePointRelativePoseWrapper(
    const std::vector<Vector2d>& image1_points,
    const std::vector<Vector2d>& image2_points) {
  std::vector<Matrix3d> essential_matrices;
  const bool success =
      FivePointRelativePose(image1_points, image2_points, &essential_matrices);
  return std::make_tuple(success, essential_matrices);
}

std::tuple<int, std::vector<Matrix<double, 3, 4>>>
FourPointPoseAndFocalLengthWrapper(const std::vector<Vector2d>& feature_vectors,
                                   const std::vector<Vector3d>& world_points) {
  std::vector<Matrix<double, 3, 4>> projection_matrices;
  int num_solutions = FourPointPoseAndFocalLength(
      feature_vectors, world_points, &projection_matrices);
  return std::make_tuple(num_solutions, projection_matrices);
}

std::tuple<bool,
           std::vector<Matrix3d>,
           std::vector<Vector3d>,
           std::vector<double>,
           std::vector<double>>
FourPointsPoseFocalLengthRadialDistortionWrapper(
    const std::vector<Vector2d>& feature_vectors,
    const std::vector<Vector3d>& world_points) {
  std::vector<Matrix3d> rotations;
  std::vector<Vector3d> translations;
  std::vector<double> radial_distortions;
  std::vector<double> focal_lengths;
  //    const bool success =
  //    FourPointsPoseFocalLengthRadialDistortion(feature_vectors, world_points,
  //    &rotations, &translations, &radial_distortions, &focal_lengths); return
  //    std::make_tuple(success, rotations, translations, radial_distortions,
  //    focal_lengths);
}

std::tuple<bool, Matrix3d> FourPointHomographyWrapper(
    const std::vector<Vector2d>& image_1_points,
    const std::vector<Vector2d>& image_2_points) {
  Matrix3d homography;
  const bool success =
      FourPointHomography(image_1_points, image_2_points, &homography);
  return std::make_tuple(success, homography);
}

std::tuple<std::vector<Eigen::Matrix<double, 4, 1>>,
           std::vector<Eigen::Vector3d>>
FourPointRelativePosePartialRotationWrapper(
    const Vector3d& rotation_axis,
    const std::vector<Vector3d> image_one_ray_directions_in,
    const std::vector<Vector3d> image_one_ray_origins_in,
    const std::vector<Vector3d> image_two_ray_directions_in,
    const std::vector<Vector3d> image_two_ray_origins_in) {
  std::vector<Quaterniond> soln_rotations_q;
  std::vector<Vector3d> soln_translations;
  const Vector3d image_one_ray_directions[4] = {image_one_ray_directions_in[0],
                                                image_one_ray_directions_in[1],
                                                image_one_ray_directions_in[2],
                                                image_one_ray_directions_in[3]};
  const Vector3d image_one_ray_origins[4] = {image_one_ray_origins_in[0],
                                             image_one_ray_origins_in[1],
                                             image_one_ray_origins_in[2],
                                             image_one_ray_origins_in[3]};
  const Vector3d image_two_ray_directions[4] = {image_two_ray_directions_in[0],
                                                image_two_ray_directions_in[1],
                                                image_two_ray_directions_in[2],
                                                image_two_ray_directions_in[3]};
  const Vector3d image_two_ray_origins[4] = {image_two_ray_origins_in[0],
                                             image_two_ray_origins_in[1],
                                             image_two_ray_origins_in[2],
                                             image_two_ray_origins_in[3]};
  FourPointRelativePosePartialRotation(rotation_axis,
                                       image_one_ray_directions,
                                       image_one_ray_origins,
                                       image_two_ray_directions,
                                       image_two_ray_origins,
                                       &soln_rotations_q,
                                       &soln_translations);

  std::vector<Eigen::Matrix<double, 4, 1>> soln_rotations;
  for (int i = 0; i < soln_rotations_q.size(); ++i) {
    Eigen::Matrix<double, 4, 1> tmp;
    tmp(0, 0) = soln_rotations_q[i].w();
    tmp(1, 0) = soln_rotations_q[i].x();
    tmp(2, 0) = soln_rotations_q[i].y();
    tmp(3, 0) = soln_rotations_q[i].z();
    soln_rotations.push_back(tmp);
  }

  return std::make_tuple(soln_rotations, soln_translations);
}

Eigen::Matrix3d FundamentalMatrixFromProjectionMatricesWrapper(
    const Eigen::Matrix<double, 3, 4> pmatrix1,
    const Eigen::Matrix<double, 3, 4> pmatrix2) {
  Eigen::Matrix3d fmatrix;
  FundamentalMatrixFromProjectionMatrices(
      pmatrix1.data(), pmatrix2.data(), fmatrix.data());
  return fmatrix;
}
Eigen::Matrix3d EssentialMatrixFromFundamentalMatrixWrapper(
    const Eigen::Matrix3d fmatrix,
    const double focal_length1,
    const double focal_length2) {
  Eigen::Matrix3d ematrix;
  EssentialMatrixFromFundamentalMatrix(
      fmatrix.data(), focal_length1, focal_length2, ematrix.data());
  return ematrix;
}
Eigen::Matrix3d ComposeFundamentalMatrixWrapper(
    const double focal_length1,
    const double focal_length2,
    const Eigen::Matrix3d rotation,
    const Eigen::Vector3d translation) {
  Eigen::Matrix3d fmatrix;
  ComposeFundamentalMatrix(focal_length1,
                           focal_length2,
                           rotation.data(),
                           translation.data(),
                           fmatrix.data());
  return fmatrix;
}

std::tuple<bool, double, double> FocalLengthsFromFundamentalMatrixWrapper(
    const Eigen::Matrix3d fmatrix) {
  double focal_length1;
  double focal_length2;
  const bool success = FocalLengthsFromFundamentalMatrix(
      fmatrix.data(), &focal_length1, &focal_length2);
  return std::make_tuple(success, focal_length1, focal_length2);
}

std::tuple<bool, double> SharedFocalLengthsFromFundamentalMatrixWrapper(
    const Eigen::Matrix3d fmatrix) {
  double focal_length;
  const bool success =
      SharedFocalLengthsFromFundamentalMatrix(fmatrix.data(), &focal_length);
  return std::make_tuple(success, focal_length);
}

std::tuple<Eigen::Matrix<double, 3, 4>, Eigen::Matrix<double, 3, 4>>
ProjectionMatricesFromFundamentalMatrixWrapper(const Eigen::Matrix3d fmatrix) {
  Eigen::Matrix<double, 3, 4> pmatrix1;
  Eigen::Matrix<double, 3, 4> pmatrix2;
  ProjectionMatricesFromFundamentalMatrix(
      fmatrix.data(), pmatrix1.data(), pmatrix2.data());
  return std::make_tuple(pmatrix1, pmatrix2);
}

std::tuple<bool, std::vector<Matrix3d>, std::vector<Vector3d>>
PoseFromThreePointsWrapper(const std::vector<Vector2d>& feature_points_in,
                           const std::vector<Vector3d>& points_3d_in) {
  const Vector2d feature_point[3] = {
      feature_points_in[0], feature_points_in[1], feature_points_in[2]};
  const Vector3d points_3d[3] = {
      points_3d_in[0], points_3d_in[1], points_3d_in[2]};

  std::vector<Matrix3d> solution_rotations;
  std::vector<Vector3d> solution_translations;
  const bool success = PoseFromThreePoints(
      feature_point, points_3d, &solution_rotations, &solution_translations);
  return std::make_tuple(success, solution_rotations, solution_translations);
}

std::tuple<bool, Eigen::Vector3d> PositionFromTwoRaysWrapper(
    const Eigen::Vector2d& rotated_feature1,
    const Eigen::Vector3d& point1,
    const Eigen::Vector2d& rotated_feature2,
    const Eigen::Vector3d& point2) {
  Eigen::Vector3d position;
  const bool success = PositionFromTwoRays(
      rotated_feature1, point1, rotated_feature2, point2, &position);
  return std::make_tuple(success, position);
}

std::tuple<bool, Eigen::Vector3d>
RelativePoseFromTwoPointsWithKnownRotationWrapper(
    const std::vector<Eigen::Vector2d> rotated_features1_in,
    const std::vector<Eigen::Vector2d> rotated_features2_in) {
  Eigen::Vector3d relative_position2;
  Eigen::Vector2d rotated_features1[2] = {rotated_features1_in[0],
                                          rotated_features1_in[1]};
  Eigen::Vector2d rotated_features2[2] = {rotated_features2_in[0],
                                          rotated_features2_in[1]};
  const bool success = RelativePoseFromTwoPointsWithKnownRotation(
      rotated_features1, rotated_features2, &relative_position2);
  return std::make_tuple(success, relative_position2);
}

std::tuple<bool, std::vector<Eigen::Matrix3d>>
SevenPointFundamentalMatrixWrapper(
    const std::vector<Eigen::Vector2d>& image1_points,
    const std::vector<Eigen::Vector2d>& image2_points) {
  std::vector<Eigen::Matrix3d> fundamental_matrices;
  const bool success = SevenPointFundamentalMatrix(
      image1_points, image2_points, &fundamental_matrices);
  return std::make_tuple(success, fundamental_matrices);
}

std::tuple<std::vector<Eigen::Matrix<double, 4, 1>>,
           std::vector<Eigen::Vector3d>,
           std::vector<double>>
SimTransformPartialRotationWrapper(
    const Eigen::Vector3d& rotation_axis,
    const std::vector<Eigen::Vector3d> image_one_ray_directions_in,
    const std::vector<Eigen::Vector3d> image_one_ray_origins_in,
    const std::vector<Eigen::Vector3d> image_two_ray_directions_in,
    const std::vector<Eigen::Vector3d> image_two_ray_origins_in) {
  Eigen::Vector3d image_one_ray_directions[5] = {
      image_one_ray_directions_in[0],
      image_one_ray_directions_in[1],
      image_one_ray_directions_in[2],
      image_one_ray_directions_in[3],
      image_one_ray_directions_in[4]};
  Eigen::Vector3d image_one_ray_origins[5] = {image_one_ray_origins_in[0],
                                              image_one_ray_origins_in[1],
                                              image_one_ray_origins_in[2],
                                              image_one_ray_origins_in[3],
                                              image_one_ray_origins_in[4]};
  Eigen::Vector3d image_two_ray_directions[5] = {
      image_two_ray_directions_in[0],
      image_two_ray_directions_in[1],
      image_two_ray_directions_in[2],
      image_two_ray_directions_in[3],
      image_two_ray_directions_in[4]};
  Eigen::Vector3d image_two_ray_origins[5] = {image_two_ray_origins_in[0],
                                              image_two_ray_origins_in[1],
                                              image_two_ray_origins_in[2],
                                              image_two_ray_origins_in[3],
                                              image_two_ray_origins_in[4]};
  std::vector<Eigen::Quaterniond> soln_rotations_q;
  std::vector<Eigen::Vector3d> soln_translations;
  std::vector<double> soln_scales;
  SimTransformPartialRotation(rotation_axis,
                              image_one_ray_directions,
                              image_one_ray_origins,
                              image_two_ray_directions,
                              image_two_ray_origins,
                              &soln_rotations_q,
                              &soln_translations,
                              &soln_scales);

  std::vector<Eigen::Matrix<double, 4, 1>> soln_rotations;
  for (int i = 0; i < soln_rotations_q.size(); ++i) {
    Eigen::Matrix<double, 4, 1> tmp;
    tmp(0, 0) = soln_rotations_q[i].w();
    tmp(1, 0) = soln_rotations_q[i].x();
    tmp(2, 0) = soln_rotations_q[i].y();
    tmp(3, 0) = soln_rotations_q[i].z();
    soln_rotations.push_back(tmp);
  }

  return std::make_tuple(soln_rotations, soln_translations, soln_scales);
}

std::tuple<std::vector<Eigen::Matrix<double, 4, 1>>, std::vector<Vector3d>>
ThreePointRelativePosePartialRotationWrapper(
    const Vector3d& rotation_axis,
    const std::vector<Vector3d> image_1_rays_in,
    const std::vector<Vector3d> image_2_rays_in) {
<<<<<<< HEAD
    std::vector<Eigen::Quaterniond> soln_rotations_q;
    std::vector<Vector3d> soln_translations;
    Vector3d image_1_rays[3] = {image_1_rays_in[0], image_1_rays_in[1], image_1_rays_in[2]};
    Vector3d image_2_rays[3] = {image_2_rays_in[0], image_2_rays_in[1], image_2_rays_in[2]};
    ThreePointRelativePosePartialRotation(rotation_axis, image_1_rays, image_2_rays, &soln_rotations_q, &soln_translations);


    std::vector<Eigen::Matrix<double,4,1>> soln_rotations;
    for (int i=0; i < soln_rotations_q.size(); ++i) {
        Eigen::Matrix<double,4,1> tmp;
        tmp(0,0) = soln_rotations_q[i].w();
        tmp(1,0) = soln_rotations_q[i].x();
        tmp(2,0) = soln_rotations_q[i].y();
        tmp(3,0) = soln_rotations_q[i].z();
        soln_rotations.push_back(tmp);
    }

    return std::make_tuple(soln_rotations, soln_translations);
=======
  std::vector<Eigen::Quaterniond> soln_rotations_q;
  std::vector<Vector3d> soln_translations;
  Vector3d image_1_rays[3] = {
      image_1_rays_in[0], image_1_rays_in[1], image_1_rays_in[2]};
  Vector3d image_2_rays[3] = {
      image_2_rays_in[0], image_2_rays_in[1], image_2_rays_in[2]};
  ThreePointRelativePosePartialRotation(rotation_axis,
                                        image_1_rays,
                                        image_2_rays,
                                        &soln_rotations_q,
                                        &soln_translations);

  std::vector<Eigen::Matrix<double, 4, 1>> soln_rotations;
  for (int i = 0; i < soln_rotations_q.size(); ++i) {
    Eigen::Matrix<double, 4, 1> tmp;
    tmp(0, 0) = soln_rotations_q[i].w();
    tmp(1, 0) = soln_rotations_q[i].x();
    tmp(2, 0) = soln_rotations_q[i].y();
    tmp(3, 0) = soln_rotations_q[i].z();
    soln_rotations.push_back(tmp);
  }

  return std::make_tuple(soln_rotations, soln_translations);
>>>>>>> e82e32bb
}

std::tuple<int, std::vector<Eigen::Matrix<double, 4, 1>>, std::vector<Vector3d>>
TwoPointPosePartialRotationWrapper(const Vector3d& axis,
                                   const Vector3d& model_point_1,
                                   const Vector3d& model_point_2,
                                   const Vector3d& image_ray_1,
                                   const Vector3d& image_ray_2) {
  Quaterniond soln_rotations_q[2];
  Vector3d soln_translations_in[2];
  const int num_solutions = TwoPointPosePartialRotation(axis,
                                                        model_point_1,
                                                        model_point_2,
                                                        image_ray_1,
                                                        image_ray_2,
                                                        soln_rotations_q,
                                                        soln_translations_in);

  std::vector<Eigen::Matrix<double, 4, 1>> soln_rotations;
  std::vector<Vector3d> soln_translations_out;
  soln_translations_out.push_back(soln_translations_in[0]);
  soln_translations_out.push_back(soln_translations_in[1]);

  for (int i = 0; i < 2; ++i) {
    Eigen::Matrix<double, 4, 1> tmp;
    tmp(0, 0) = soln_rotations_q[i].w();
    tmp(1, 0) = soln_rotations_q[i].x();
    tmp(2, 0) = soln_rotations_q[i].y();
    tmp(3, 0) = soln_rotations_q[i].z();
    soln_rotations.push_back(tmp);
  }

  return std::make_tuple(num_solutions, soln_rotations, soln_translations_out);
}

}  // namespace theia<|MERGE_RESOLUTION|>--- conflicted
+++ resolved
@@ -367,26 +367,7 @@
     const Vector3d& rotation_axis,
     const std::vector<Vector3d> image_1_rays_in,
     const std::vector<Vector3d> image_2_rays_in) {
-<<<<<<< HEAD
-    std::vector<Eigen::Quaterniond> soln_rotations_q;
-    std::vector<Vector3d> soln_translations;
-    Vector3d image_1_rays[3] = {image_1_rays_in[0], image_1_rays_in[1], image_1_rays_in[2]};
-    Vector3d image_2_rays[3] = {image_2_rays_in[0], image_2_rays_in[1], image_2_rays_in[2]};
-    ThreePointRelativePosePartialRotation(rotation_axis, image_1_rays, image_2_rays, &soln_rotations_q, &soln_translations);
-
-
-    std::vector<Eigen::Matrix<double,4,1>> soln_rotations;
-    for (int i=0; i < soln_rotations_q.size(); ++i) {
-        Eigen::Matrix<double,4,1> tmp;
-        tmp(0,0) = soln_rotations_q[i].w();
-        tmp(1,0) = soln_rotations_q[i].x();
-        tmp(2,0) = soln_rotations_q[i].y();
-        tmp(3,0) = soln_rotations_q[i].z();
-        soln_rotations.push_back(tmp);
-    }
-
-    return std::make_tuple(soln_rotations, soln_translations);
-=======
+
   std::vector<Eigen::Quaterniond> soln_rotations_q;
   std::vector<Vector3d> soln_translations;
   Vector3d image_1_rays[3] = {
@@ -410,7 +391,6 @@
   }
 
   return std::make_tuple(soln_rotations, soln_translations);
->>>>>>> e82e32bb
 }
 
 std::tuple<int, std::vector<Eigen::Matrix<double, 4, 1>>, std::vector<Vector3d>>
